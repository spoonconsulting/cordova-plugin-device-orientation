--- conflicted
+++ resolved
@@ -1,10 +1,6 @@
 {
   "name": "cordova-plugin-device-orientation",
-<<<<<<< HEAD
-  "version": "1.0.6",
-=======
   "version": "1.0.7",
->>>>>>> 7af309f3
   "description": "Cordova Device Orientation Plugin",
   "types": "./types/index.d.ts",
   "cordova": {
