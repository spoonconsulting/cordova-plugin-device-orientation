--- conflicted
+++ resolved
@@ -22,13 +22,9 @@
 var argscheck = require('cordova/argscheck'),
     exec = require('cordova/exec'),
     utils = require('cordova/utils'),
-<<<<<<< HEAD
-    CompassHeading = require('www/CompassHeading'),
-    CompassError = require('www/CompassError'),
-=======
     CompassHeading = require('org.apache.cordova.core.CompassListener.CompassHeading'),
     CompassError = require('org.apache.cordova.core.CompassListener.CompassError'),
->>>>>>> 0fc20216
+
     timers = {},
     compass = {
         /**
